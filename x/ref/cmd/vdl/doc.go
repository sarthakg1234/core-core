--- conflicted
+++ resolved
@@ -135,11 +135,8 @@
 For more information, run "vdl help packages".
 
 The vdl compile flags are:
-<<<<<<< HEAD
-=======
  -errors-no-i18n=false
    No longer support i18n formats for errors
->>>>>>> d79ab5fc
  -show-warnings=true
    show warning messages
  -status=true
