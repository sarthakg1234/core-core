--- conflicted
+++ resolved
@@ -482,20 +482,10 @@
 		// After cancel has been called no new writes will begin for this
 		// flow.  There may be a write in progress, but it must finish
 		// before another writer gets to use the channel.  Therefore we
-<<<<<<< HEAD
 		// can simply use sendMessage to send the close flow message.
 
 		wasopened := f.setOpened()
-		if !wasopened && !closedRemotely && (f.conn.state() != Closing) {
-=======
-		// can simply use sendMessageLocked to send the close flow
-		// message.
-		f.conn.mu.Lock()
-		connClosing := f.conn.status == Closing
-		var serr error
-		wasOpened := f.setOpened()
-		if wasOpened && !closedRemotely && !connClosing {
->>>>>>> 5d7bc0c7
+		if wasopened && !closedRemotely && (f.conn.state() != Closing) {
 			// Note: If the conn is closing there is no point in trying to
 			// send the flow close message as it will fail.  This is racy
 			// with the connection closing, but there are no ill-effects
