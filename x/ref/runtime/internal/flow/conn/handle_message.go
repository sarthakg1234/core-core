// Copyright 2022 The Vanadium Authors. All rights reserved.
// Use of this source code is governed by a BSD-style
// license that can be found in the LICENSE file.

package conn

import (
	"math"
	"time"

	"v.io/v23/context"
	"v.io/v23/flow/message"
	"v.io/x/lib/vlog"
)

func (c *Conn) handleAnyMessage(ctx *context.T, m message.Message) error {
	switch msg := m.(type) {
	case *message.Data:
		return c.handleData(ctx, msg)

	case *message.OpenFlow:
		return c.handleOpenFlow(ctx, msg)

	case *message.Release:
		return c.handleRelease(ctx, msg)

	case *message.Auth:
		return c.handleAuth(ctx, msg)

	case *message.HealthCheckRequest:
		return c.handleHealthCheckRequest(ctx)

	case *message.HealthCheckResponse:
		return c.handleHealthCheckResponse(ctx)

	case *message.TearDown:
		return c.handleTearDown(ctx, msg)

	case *message.EnterLameDuck:
		return c.handleEnterLameDuck(ctx, msg)

	case *message.AckLameDuck:
		return c.handleAckLameDuck(ctx, msg)

	default:
		return ErrUnexpectedMsg.Errorf(ctx, "unexpected message type: %T", m)
	}
}

func (c *Conn) handleData(ctx *context.T, msg *message.Data) error {
	c.lock()
	if c.status == Closing {
		c.unlock()
		return nil // Conn is already being shut down.
	}
	if msg.ID == blessingsFlowID {
		c.unlock()
		return c.blessingsFlow.writeMsg(msg.Payload)
	}
	f := c.flows[msg.ID]
	if f == nil {
		// If the flow is closing then we assume the remote side releases
		// all borrowed counters for that flow.
<<<<<<< HEAD
		c.releaseOutstandingBorrowedLocked(msg.ID, math.MaxUint64)
		c.unlock()
=======
		c.flowControl.releaseOutstandingBorrowed(msg.ID, math.MaxUint64)
		c.mu.Unlock()
>>>>>>> 3a9f8913
		return nil
	}
	c.unlock()
	if err := f.q.put(ctx, msg.Payload); err != nil {
		return err
	}
	if msg.Flags&message.CloseFlag != 0 {
		f.close(ctx, true, nil)
	}
	return nil
}

func (c *Conn) handleOpenFlow(ctx *context.T, msg *message.OpenFlow) error {
	remoteBlessings, remoteDischarges, err := c.blessingsFlow.getRemote(
		ctx, msg.BlessingsKey, msg.DischargeKey)
	if err != nil {
		return err
	}
	c.lock()
	if c.nextFid%2 == msg.ID%2 {
		c.unlock()
		return ErrInvalidPeerFlow.Errorf(ctx, "peer has chosen flow id from local domain")
	}
	if c.handler == nil {
		c.unlock()
		return ErrUnexpectedMsg.Errorf(ctx, "unexpected message type: %T", msg)
	} else if c.status == Closing {
		c.unlock()
		return nil // Conn is already being closed.
	}
	sideChannel := msg.Flags&message.SideChannelFlag != 0
	f := c.newFlowLocked(
		ctx,
		msg.ID,
		c.localBlessings,
		remoteBlessings,
		c.localDischarges,
		remoteDischarges,
		c.remote,
		false,
		true,
		c.acceptChannelTimeout,
		sideChannel)
<<<<<<< HEAD
	f.releaseLocked(msg.InitialCounters)
	c.newFlowCountersLocked(msg.ID)
	c.unlock()
=======
	f.releaseCounters(msg.InitialCounters)
	c.flowControl.newCounters(msg.ID)
	c.mu.Unlock()
>>>>>>> 3a9f8913

	c.handler.HandleFlow(f) //nolint:errcheck

	if err := f.q.put(ctx, msg.Payload); err != nil {
		return err
	}
	if msg.Flags&message.CloseFlag != 0 {
		f.close(ctx, true, nil)
	}
	return nil
}

func (c *Conn) handleTearDown(ctx *context.T, msg *message.TearDown) error {
	var err error
	if msg.Message != "" {
		err = ErrRemoteError.Errorf(ctx, "remote end received err: %v", msg.Message)
	}
	c.internalClose(ctx, true, false, err)
	return nil
}

func (c *Conn) handleEnterLameDuck(ctx *context.T, msg *message.EnterLameDuck) error {
	c.lock()
	c.remoteLameDuck = true
	c.unlock()
	go func() {
		// We only want to send the lame duck acknowledgment after all outstanding
		// OpenFlows are sent.
		c.unopenedFlows.Wait()
		err := c.sendMessage(ctx, true, expressPriority, &message.AckLameDuck{})
		if err != nil {
			c.Close(ctx, ErrSend.Errorf(ctx, "failure sending release message to %v: %v", c.remote.String(), err))
		}
	}()
	return nil
}

func (c *Conn) handleAckLameDuck(ctx *context.T, msg *message.AckLameDuck) error {
	c.lock()
	defer c.unlock()
	if c.status < LameDuckAcknowledged {
		c.status = LameDuckAcknowledged
		close(c.lameDucked)
	}
	return nil
}

func (c *Conn) handleHealthCheckResponse(ctx *context.T) error {
	defer c.unlock()
	c.lock()
	if c.status < Closing {
		timeout := c.acceptChannelTimeout
		for _, f := range c.flows {
			if f.channelTimeout > 0 && f.channelTimeout < timeout {
				timeout = f.channelTimeout
			}
		}
		if min := minChannelTimeout[c.local.Protocol]; timeout < min {
			timeout = min
		}
		c.hcstate.closeTimer.Reset(timeout)
		c.hcstate.closeDeadline = time.Now().Add(timeout)
		c.hcstate.requestTimer.Reset(timeout / 2)
		c.hcstate.requestDeadline = time.Now().Add(timeout / 2)
		c.hcstate.lastRTT = time.Since(c.hcstate.requestSent)
		c.hcstate.requestSent = time.Time{}
	}
	return nil
}

func (c *Conn) handleHealthCheckRequest(ctx *context.T) error {
	c.sendMessage(ctx, true, expressPriority, &message.HealthCheckResponse{})
	return nil
}

func (c *Conn) handleRelease(ctx *context.T, msg *message.Release) error {
	c.lock()
	defer c.unlock()
	for fid, val := range msg.Counters {
		if f := c.flows[fid]; f != nil {
			f.releaseCounters(val)
		} else {
			c.flowControl.releaseOutstandingBorrowed(fid, val)
		}
	}
	return nil
}

func (c *Conn) handleAuth(ctx *context.T, msg *message.Auth) error {
	// handles a blessings refresh, as sent by blessingsLoop.
	blessings, discharges, err := c.blessingsFlow.getRemote(
		ctx, msg.BlessingsKey, msg.DischargeKey)
	if err != nil {
		return err
	}
	c.lock()
	defer c.unlock()
	c.remoteBlessings = blessings
	c.remoteDischarges = discharges
	if c.remoteValid != nil {
		close(c.remoteValid)
		c.remoteValid = make(chan struct{})
	}
	return nil
}

func (c *Conn) remoteEndpointForError() string {
	if c.remote.IsZero() {
		return ""
	}
	return c.remote.String()
}

// handleRemoteAuth reads Data messages (containing blessings) until it sees
// an Auth message that indicates the end of the blessings and hence the
// auth handshake. It may encounter a TearDown message if the remote end
// does trust the new diealer. It is called from accepthHandshake and
// dialHandshake and therefore runs aysnchronously to the other message
// loops and hence must be prepared to handle all message types, although
// in practice this happens extremely very rarely. Note that the Data
// messages will be addressed to the blessings flow, ie. flow ID 1.
func (c *Conn) readRemoteAuthLoop(ctx *context.T) (*message.Auth, error) {
	var dataMsg message.Data
	for {
		msg, err := c.mp.readDataMsg(ctx, nil, &dataMsg)
		if err != nil {
			return nil, ErrRecv.Errorf(ctx, "conn.readRemoteAuth: error reading from %v: %v", c.remoteEndpointForError(), err)
		}
		if msg == nil {
			if err := c.handleData(ctx, &dataMsg); err != nil {
				return nil, err
			}
			continue
		}
		if rauth, ok := msg.(*message.Auth); ok && rauth != nil {
			return rauth, nil
		}
		switch m := msg.(type) {
		case *message.TearDown:
			// A teardown message may be sent by the client if it decides
			// that it doesn't trust the server. We handle it here and return
			// a connection closed error rather than waiting for the readMsg
			// above to fail when it tries to read from the closed connection.
			if err := c.handleTearDown(ctx, m); err != nil {
				vlog.Infof("conn.readRemoteAuth: handleMessage teardown: failed: %v", err)
			}
			return nil, ErrConnectionClosed.Errorf(ctx, "conn.readRemoteAuth: connection closed")
		case *message.OpenFlow:
			// If we get an OpenFlow message here it needs to be handled
			// asynchronously since it will call the flow handler
			// which will block until NewAccepted (which calls
			// this method) returns. OpenFlow is generally expected
			// to be handled by readLoop.
			go func() {
				if err := c.handleOpenFlow(ctx, m); err != nil {
					vlog.Infof("conn.readRemoteAuth: handleMessage for openFlow for flow %v: failed: %v", m.ID, err)
				}
			}()
			continue
		}
		if err = c.handleAnyMessage(ctx, msg); err != nil {
			return nil, err
		}
	}
}<|MERGE_RESOLUTION|>--- conflicted
+++ resolved
@@ -61,13 +61,8 @@
 	if f == nil {
 		// If the flow is closing then we assume the remote side releases
 		// all borrowed counters for that flow.
-<<<<<<< HEAD
-		c.releaseOutstandingBorrowedLocked(msg.ID, math.MaxUint64)
-		c.unlock()
-=======
 		c.flowControl.releaseOutstandingBorrowed(msg.ID, math.MaxUint64)
-		c.mu.Unlock()
->>>>>>> 3a9f8913
+		c.unlock()
 		return nil
 	}
 	c.unlock()
@@ -111,15 +106,9 @@
 		true,
 		c.acceptChannelTimeout,
 		sideChannel)
-<<<<<<< HEAD
-	f.releaseLocked(msg.InitialCounters)
-	c.newFlowCountersLocked(msg.ID)
-	c.unlock()
-=======
 	f.releaseCounters(msg.InitialCounters)
 	c.flowControl.newCounters(msg.ID)
-	c.mu.Unlock()
->>>>>>> 3a9f8913
+	c.mu.unlock()
 
 	c.handler.HandleFlow(f) //nolint:errcheck
 
