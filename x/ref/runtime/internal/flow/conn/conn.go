--- conflicted
+++ resolved
@@ -183,12 +183,8 @@
 		cancel:               cancel,
 		acceptChannelTimeout: channelTimeout,
 	}
-<<<<<<< HEAD
 	initWriter(&c.writeqEntry, 1)
-	c.flowControl.init()
-=======
 	c.flowControl.init(bytesBufferedPerFlow)
->>>>>>> 42282d13
 	done := make(chan struct{})
 	var rtt time.Duration
 	c.loopWG.Add(1)
@@ -310,12 +306,8 @@
 		cancel:               cancel,
 		acceptChannelTimeout: channelTimeout,
 	}
-<<<<<<< HEAD
 	initWriter(&c.writeqEntry, 1)
-	c.flowControl.init()
-=======
 	c.flowControl.init(bytesBufferedPerFlow)
->>>>>>> 42282d13
 	done := make(chan struct{}, 1)
 	var rtt time.Duration
 	var err error
