// Copyright 2015 The Vanadium Authors. All rights reserved.
// Use of this source code is governed by a BSD-style
// license that can be found in the LICENSE file.

package conn

import (
	"sync"

	"v.io/v23/context"
	"v.io/v23/flow"
	"v.io/v23/flow/message"
	"v.io/v23/rpc/version"
	"v.io/x/ref/runtime/internal/flow/cipher/aead"
	"v.io/x/ref/runtime/internal/flow/cipher/naclbox"
	"v.io/x/ref/runtime/protocols/lib/framer"
)

// unsafeUnencrypted allows protocol implementors to provide unencrypted
// protocols.  If the underlying connection implements this method, and
// the method returns true and encryption is disabled even if enableEncryption
// is called. This is only used for testing and in particular by the debug
// protocol.
type unsafeUnencrypted interface {
	UnsafeDisableEncryption() bool
}

// newMessagePipe returns a new messagePipe instance that may create its
// own frames on the write path if the supplied MsgReadWriteCloser implements
// framing.T. This offers a significant speedup (half the number of system calls)
// and reduced memory usage and associated allocations.
func newMessagePipe(rw flow.MsgReadWriteCloser) *messagePipe {
	if bypass, ok := rw.(framer.T); ok {
		return &messagePipe{
			rw:          rw,
			framer:      bypass,
			frameOffset: bypass.FrameHeaderSize(),
		}
	}
	return &messagePipe{
		rw: rw,
	}
}

// newMessagePipeUseFramer is like newMessagePipe but will always use
// an external framer, it's included primarily for tests.
func newMessagePipeUseFramer(rw flow.MsgReadWriteCloser) *messagePipe {
	return &messagePipe{
		rw: rw,
	}
}

type sealFunc func(out, data []byte) ([]byte, error)
type openFunc func(out, data []byte) ([]byte, bool)

// messagePipe implements messagePipe for RPC11 version and beyond.
type messagePipe struct {
	rw          flow.MsgReadWriteCloser
	framer      framer.T
	frameOffset int

<<<<<<< HEAD
	// locks are required to serialize access to the read/write operations since
	// the messagePipe may be called by different goroutines when connections
	// now that finer granularity locking is used by the conn and flow objects.
	readMu  sync.Mutex
	writeMu sync.Mutex

	seal sealFunc
	open openFunc
=======
	seal sealFunc
	open openFunc

	// locks are required to serialize access to the read/write operations since
	// the messagePipe may be called by different goroutines when connections
	// are being created or because of the need to send changed blessings
	// asynchronously. Other than these cases there will be no lock
	// contention.
	readMu, writeMu sync.Mutex
>>>>>>> fad94e3c
}

func (p *messagePipe) isEncapsulated() bool {
	_, ok := p.rw.(*flw)
	return ok
}

func (p *messagePipe) disableEncryptionOnEncapsulatedFlow() {
	if f, ok := p.rw.(*flw); ok {
		f.disableEncryption()
	}
}

func (p *messagePipe) Close() error {
	return p.rw.Close()
}

// enableEncryption enables encryption on the pipe (unless the underlying
// transport reader implements UnsafeDisableEncryption and that
// implementatio nreturns true). The encryption used depends on the RPC version
// being used.
func (p *messagePipe) enableEncryption(ctx *context.T, publicKey, secretKey, remotePublicKey *[32]byte, rpcversion version.RPCVersion) ([]byte, error) {
	if uu, ok := p.rw.(unsafeUnencrypted); ok && uu.UnsafeDisableEncryption() {
		return nil, nil
	}
	switch {
	case rpcversion >= version.RPCVersion11 && rpcversion < version.RPCVersion15:
		cipher, err := naclbox.NewCipher(publicKey, secretKey, remotePublicKey)
		if err != nil {
			return nil, err
		}
		p.seal = cipher.Seal
		p.open = cipher.Open
		return cipher.ChannelBinding(), nil
	case rpcversion >= version.RPCVersion15:
		cipher, err := aead.NewCipher(publicKey, secretKey, remotePublicKey)
		if err != nil {
			return nil, err
		}
		p.seal = cipher.Seal
		p.open = cipher.Open
		return cipher.ChannelBinding(), nil
	}
	return nil, ErrRPCVersionMismatch.Errorf(ctx, "conn.message_pipe: %v is not supported", rpcversion)
}

func usedOurBuffer(x, y []byte) bool {
	return &x[0:cap(x)][cap(x)-1] == &y[0:cap(y)][cap(y)-1]
}

func (p *messagePipe) writeCiphertext(ctx *context.T, m message.Message, plaintextBuf, ciphertextBuf []byte) (wire, framed []byte, err error) {
	if p.seal == nil {
		wire, err = message.Append(ctx, m, plaintextBuf[p.frameOffset:p.frameOffset])
		framed = plaintextBuf
		return
	}
	plaintext, err := message.Append(ctx, m, plaintextBuf[:0])
	if err != nil {
		return
	}
	wire, err = p.seal(ciphertextBuf[p.frameOffset:p.frameOffset], plaintext)
	framed = ciphertextBuf
	return
}

func (p *messagePipe) writeMsg(ctx *context.T, m message.Message) error {
	p.writeMu.Lock()
	defer p.writeMu.Unlock()
	//debug.MessagePipe("%p: messagePipe.writeMsg:\t%v\n", p, debug.FormatMessage(m))
	plaintextBuf := messagePipePool.Get().(*[]byte)
	defer messagePipePool.Put(plaintextBuf)

	ciphertextBuf := messagePipePool.Get().(*[]byte)
	defer messagePipePool.Put(ciphertextBuf)

	plaintextPayload, ok := message.PlaintextPayload(m)
	if ok && len(plaintextPayload) == 0 {
		message.ClearDisableEncryptionFlag(m)
	}

	p.writeMu.Lock()
	defer p.writeMu.Unlock()
	wire, framedWire, err := p.writeCiphertext(ctx, m, *plaintextBuf, *ciphertextBuf)
	if err != nil {
		return err
	}

	if p.frameOffset > 0 && usedOurBuffer(framedWire, wire) {
		// Write the frame size directly into the buffer we allocated and then
		// write out that buffer in a single write operation.
		if err := p.framer.PutSize(framedWire[:p.frameOffset], len(wire)); err != nil {
			return err
		}
		if _, err = p.framer.Write(framedWire[:len(wire)+p.frameOffset]); err != nil {
			return err
		}
	} else {
		// NOTE that in the case where p.frameOffset > 0 but the returned buffer
		// differs from the one passed in, p.frameOffset bytes are wasted in the
		// buffers used here.
		if _, err = p.rw.WriteMsg(wire); err != nil {
			return err
		}
	}

	// Handle plaintext payloads which are not serialized by message.Append
	// above and are instead written separately in the clear.
	if plaintextPayload != nil {
		if _, err = p.rw.WriteMsg(plaintextPayload...); err != nil {
			return err
		}
	}
	if ctx.V(2) {
		ctx.Infof("Wrote low-level message: %T: %v", m, m)
	}
	return nil
}

func (p *messagePipe) readClearText(ctx *context.T, plaintextBuf []byte) ([]byte, error) {
	if p.open == nil {
		return p.rw.ReadMsg2(plaintextBuf)
	}
	ciphertextBuf := messagePipePool.Get().(*[]byte)
	defer messagePipePool.Put(ciphertextBuf)
	ciphertext, err := p.rw.ReadMsg2(*ciphertextBuf)
	if err != nil {
		return nil, err
	}
	plaintext, ok := p.open(plaintextBuf[:0], ciphertext)
	if !ok {
		return nil, message.NewErrInvalidMsg(ctx, 0, uint64(len(ciphertext)), 0, nil)
	}
	return plaintext, nil
}

func (p *messagePipe) readMsg(ctx *context.T, plaintextBuf []byte) (message.Message, error) {
	p.readMu.Lock()
<<<<<<< HEAD
	defer p.readMu.Unlock()
=======
>>>>>>> fad94e3c
	plaintext, err := p.readClearText(ctx, plaintextBuf)
	if err != nil {
		p.readMu.Unlock()
		return nil, err
	}
<<<<<<< HEAD
	return p.readAnyMessageLocked(ctx, plaintext)
=======
	p.readMu.Unlock()
	return p.readAnyMessage(ctx, plaintext)
>>>>>>> fad94e3c
}

func (p *messagePipe) readAnyMessageLocked(ctx *context.T, plaintext []byte) (message.Message, error) {
	m, err := message.Read(ctx, plaintext)
	if err != nil {
		return nil, err
	}
	if message.ExpectsPlaintextPayload(m) {
		payload, err := p.rw.ReadMsg2(nil)
		if err != nil {
			return nil, err
		}
		// nocopy is set to true since the buffer was newly allocated here.
		message.SetPlaintextPayload(m, payload, true)
	}
	if ctx.V(2) {
		ctx.Infof("Read low-level message: %T: %v", m, m)
	}
	//debug.MessagePipe("%p: messagePipe.readAnyMsg:\t%v\n", p, debug.FormatMessage(m))
	return m, err
}

func (p *messagePipe) readDataMsg(ctx *context.T, plaintextBuf []byte, m *message.Data) (message.Message, error) {
	p.readMu.Lock()
<<<<<<< HEAD
	defer p.readMu.Unlock()
=======
>>>>>>> fad94e3c
	plaintext, err := p.readClearText(ctx, plaintextBuf)
	if err != nil {
		p.readMu.Unlock()
		return nil, err
	}
	p.readMu.Unlock()
	if ok, err := message.ReadData(ctx, plaintext, m); !ok {
		if err != nil {
			return nil, err
		}
		return p.readAnyMessageLocked(ctx, plaintext)
	}
	if m.Flags&message.DisableEncryptionFlag != 0 {
		payload, err := p.rw.ReadMsg2(nil)
		if err != nil {
			return nil, err
		}
		message.SetPlaintextDataPayload(m, payload, true)
	}
	if ctx.V(2) {
		ctx.Infof("Read low-level message: %T: %v", m, m)
	}
	//debug.MessagePipe("%p: messagePipe.readDataMsg:\t%v\n", p, debug.FormatMessage(m))
	return nil, nil
}<|MERGE_RESOLUTION|>--- conflicted
+++ resolved
@@ -59,16 +59,6 @@
 	framer      framer.T
 	frameOffset int
 
-<<<<<<< HEAD
-	// locks are required to serialize access to the read/write operations since
-	// the messagePipe may be called by different goroutines when connections
-	// now that finer granularity locking is used by the conn and flow objects.
-	readMu  sync.Mutex
-	writeMu sync.Mutex
-
-	seal sealFunc
-	open openFunc
-=======
 	seal sealFunc
 	open openFunc
 
@@ -78,7 +68,6 @@
 	// asynchronously. Other than these cases there will be no lock
 	// contention.
 	readMu, writeMu sync.Mutex
->>>>>>> fad94e3c
 }
 
 func (p *messagePipe) isEncapsulated() bool {
@@ -216,24 +205,16 @@
 
 func (p *messagePipe) readMsg(ctx *context.T, plaintextBuf []byte) (message.Message, error) {
 	p.readMu.Lock()
-<<<<<<< HEAD
-	defer p.readMu.Unlock()
-=======
->>>>>>> fad94e3c
 	plaintext, err := p.readClearText(ctx, plaintextBuf)
 	if err != nil {
 		p.readMu.Unlock()
 		return nil, err
 	}
-<<<<<<< HEAD
-	return p.readAnyMessageLocked(ctx, plaintext)
-=======
 	p.readMu.Unlock()
 	return p.readAnyMessage(ctx, plaintext)
->>>>>>> fad94e3c
-}
-
-func (p *messagePipe) readAnyMessageLocked(ctx *context.T, plaintext []byte) (message.Message, error) {
+}
+
+func (p *messagePipe) readAnyMessage(ctx *context.T, plaintext []byte) (message.Message, error) {
 	m, err := message.Read(ctx, plaintext)
 	if err != nil {
 		return nil, err
@@ -255,10 +236,6 @@
 
 func (p *messagePipe) readDataMsg(ctx *context.T, plaintextBuf []byte, m *message.Data) (message.Message, error) {
 	p.readMu.Lock()
-<<<<<<< HEAD
-	defer p.readMu.Unlock()
-=======
->>>>>>> fad94e3c
 	plaintext, err := p.readClearText(ctx, plaintextBuf)
 	if err != nil {
 		p.readMu.Unlock()
@@ -269,7 +246,7 @@
 		if err != nil {
 			return nil, err
 		}
-		return p.readAnyMessageLocked(ctx, plaintext)
+		return p.readAnyMessage(ctx, plaintext)
 	}
 	if m.Flags&message.DisableEncryptionFlag != 0 {
 		payload, err := p.rw.ReadMsg2(nil)
