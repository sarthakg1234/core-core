--- conflicted
+++ resolved
@@ -609,12 +609,7 @@
 		d, _, _, err := connpackage.NewDialed(ctx, dmrw, ep, ep,
 			version.Supported,
 			flowtest.AllowAllPeersAuthorizer{},
-<<<<<<< HEAD
-			false,
-			time.Minute, 0, conn.DefaultBytesBufferedPerFlow(), nil)
-=======
 			nil, conn.Opts{HandshakeTimeout: time.Minute})
->>>>>>> fad94e3c
 		if err != nil {
 			err = fmt.Errorf("Unexpected error: %v", err)
 		}
@@ -624,11 +619,7 @@
 	fh := fh{t, make(chan struct{})}
 	go func() {
 		a, err := connpackage.NewAccepted(ctx, nil, amrw, ep,
-<<<<<<< HEAD
-			version.Supported, time.Minute, 0, conn.DefaultBytesBufferedPerFlow(), fh)
-=======
 			version.Supported, fh, conn.Opts{HandshakeTimeout: time.Minute})
->>>>>>> fad94e3c
 		if err != nil {
 			err = fmt.Errorf("Unexpected error: %v", err)
 		}
