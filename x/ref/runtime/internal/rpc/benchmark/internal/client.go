// Copyright 2015 The Vanadium Authors. All rights reserved.
// Use of this source code is governed by a BSD-style
// license that can be found in the LICENSE file.

package internal

import (
	"bytes"
	"fmt"
	"math/rand"
	"testing"
	"time"

	"v.io/v23/context"
	"v.io/v23/vtrace"
	"v.io/x/ref/runtime/internal/rpc/benchmark"
	tbm "v.io/x/ref/test/benchmark"
)

<<<<<<< HEAD
func payloadGenerator(maxSize int, random bool) func() []byte {
	if random {
		return func() []byte {
			size := rand.Int31n(int32(maxSize))
			if size < 10 {
				size = 10
			}
			payload := make([]byte, size)
			for i := 0; i < 10; i++ {
				payload[i] = byte(i & 0xff)
			}
			return payload
		}
	}
=======
type generator struct {
	data  []byte
	sizes []int32
	next  int
}

func payloadGenerator(maxSize int, random bool) func() []byte {
>>>>>>> e25670df
	payload := make([]byte, maxSize)
	for i := range payload {
		payload[i] = byte(i & 0xff)
	}
<<<<<<< HEAD
	return func() []byte {
		return payload
	}
}

// CallEcho calls 'Echo' method 'iterations' times with the given payload size.
func CallEcho(b *testing.B, ctx *context.T, address string, iterations, payloadSize int, random bool, stats *tbm.Stats) {
	stub := benchmark.BenchmarkClient(address)

	genPayload := payloadGenerator(payloadSize, random)
=======
	if random {
		// use to 2000 different buffer sizes.
		const nsizes = 2000
		gen := &generator{
			data:  payload,
			sizes: make([]int32, nsizes),
		}
		for i := 0; i < nsizes; i++ {
			gen.sizes[i] = rand.Int31n(int32(maxSize))
		}
		return func() []byte {
			if gen.next >= len(gen.sizes) {
				gen.next = 0
			}
			p := gen.data[:gen.sizes[gen.next]]
			gen.next += 1
			return p
		}
	}
>>>>>>> e25670df

	return func() []byte {
		return payload
	}
}

// CallEcho calls 'Echo' method 'iterations' times with the given payload size.
func CallEcho(b *testing.B, ctx *context.T, address string, iterations, payloadSize int, random bool, stats *tbm.Stats) {
	stub := benchmark.BenchmarkClient(address)

	genPayload := payloadGenerator(payloadSize, random)

	written := 0
	b.ResetTimer() // Exclude setup time from measurement.

	for i := 0; i < iterations; i++ {
		payload := genPayload()
<<<<<<< HEAD
=======
		written += len(payload)
>>>>>>> e25670df
		ictx, span := vtrace.WithNewTrace(ctx, fmt.Sprintf("iter: % 8d", i), nil)

		b.StartTimer()
		start := time.Now()

		r, err := stub.Echo(ictx, payload)

		elapsed := time.Since(start)
		b.StopTimer()
		span.Finish(err)
		if err != nil {
			ictx.Fatalf("Echo failed: %v", err)
		}
		if !bytes.Equal(r, payload) {
			ictx.Fatalf("Echo returned %v, but expected %v", r, payload)
		}
		if stats != nil {
			stats.Add(elapsed)
		}
	}
	b.SetBytes(int64((written * 2) / iterations)) // 2 for round trip of each payload.
}

// CallEchoStream calls 'EchoStream' method 'iterations' times. Each iteration sends
// 'chunkCnt' chunks on the stream and receives the same number of chunks back. Each
// chunk has the given payload size.
func CallEchoStream(b *testing.B, ctx *context.T, address string, iterations, chunkCnt, payloadSize int, random bool, stats *tbm.Stats) {
	done, _ := StartEchoStream(b, ctx, address, iterations, chunkCnt, payloadSize, random, stats)
<<<<<<< HEAD
	<-done
=======
	status := <-done
	if b.N > 0 {
		// 2 for round trip of each payload.
		b.SetBytes(int64((status.Written * 2) / status.Iterations))
	}
}

// StreamStatus represents the number of iterations and the total
// bytes written (in one direction) over the stream.
type StreamStatus struct {
	Iterations int
	Written    int
>>>>>>> e25670df
}

// startEchoStream starts to call 'EchoStream' method 'iterations' times. This does
// not block, and returns a channel that will receive the number of iterations and total bytes written (StreamStatus) when
// it's done. It also returns a callback function to stop the streaming. Each iteration
// requests 'chunkCnt' chunks on the stream and receives that number of chunks back.
<<<<<<< HEAD
// Each chunk has the given payload size. Zero 'iterations' means unlimited.
func StartEchoStream(b *testing.B, ctx *context.T, address string, iterations, chunkCnt, payloadSize int, random bool, stats *tbm.Stats) (<-chan int, func()) { //nolint:gocyclo
=======
// Each chunk has the given payload size (or randomized). Zero 'iterations' means unlimited.
func StartEchoStream(b *testing.B, ctx *context.T, address string, iterations, chunkCnt, payloadSize int, random bool, stats *tbm.Stats) (<-chan StreamStatus, func()) { //nolint:gocyclo
>>>>>>> e25670df
	stub := benchmark.BenchmarkClient(address)

	genPayload := payloadGenerator(payloadSize, random)

	stop := make(chan struct{})
	stopped := func() bool {
		select {
		case <-stop:
			return true
		default:
			return false
		}
	}
	done := make(chan StreamStatus, 1)
	written := 0
	b.ResetTimer() // Exclude setup time from measurement.

	go func() {
		defer close(done)

		n := 0
		for ; !stopped() && (iterations == 0 || n < iterations); n++ {
			payload := genPayload()
			b.StartTimer()
			start := time.Now()

			stream, err := stub.EchoStream(ctx)
			if err != nil {
				ctx.Fatalf("EchoStream failed: %v", err)
			}

			rDone := make(chan error, 1)
			go func() {
				defer close(rDone)

				rStream := stream.RecvStream()
				i := 0
				for ; rStream.Advance(); i++ {
					r := rStream.Value()
					if !bytes.Equal(r, payload) {
						rDone <- fmt.Errorf("EchoStream returned %v, but expected %v", r, payload)
						return
					}
				}
				if i != chunkCnt {
					rDone <- fmt.Errorf("EchoStream returned %d chunks, but expected %d", i, chunkCnt)
					return
				}
				rDone <- rStream.Err()
			}()

			sStream := stream.SendStream()
			for i := 0; i < chunkCnt; i++ {
				if err = sStream.Send(payload); err != nil {
					ctx.Fatalf("EchoStream Send failed: %v", err)
				}
			}

			if err = sStream.Close(); err != nil {
				ctx.Fatalf("EchoStream Close failed: %v", err)
			}

			if err = <-rDone; err != nil {
				ctx.Fatalf("%v", err)
			}

			written += len(payload) * chunkCnt

			if err = stream.Finish(); err != nil {
				ctx.Fatalf("Finish failed: %v", err)
			}

			b.StopTimer()
			elapsed := time.Since(start)
			if stats != nil {
				stats.Add(elapsed)
			}
		}

		done <- StreamStatus{Iterations: n, Written: written}
	}()

	return done, func() {
		close(stop)
		<-done
	}
}<|MERGE_RESOLUTION|>--- conflicted
+++ resolved
@@ -17,22 +17,6 @@
 	tbm "v.io/x/ref/test/benchmark"
 )
 
-<<<<<<< HEAD
-func payloadGenerator(maxSize int, random bool) func() []byte {
-	if random {
-		return func() []byte {
-			size := rand.Int31n(int32(maxSize))
-			if size < 10 {
-				size = 10
-			}
-			payload := make([]byte, size)
-			for i := 0; i < 10; i++ {
-				payload[i] = byte(i & 0xff)
-			}
-			return payload
-		}
-	}
-=======
 type generator struct {
 	data  []byte
 	sizes []int32
@@ -40,23 +24,11 @@
 }
 
 func payloadGenerator(maxSize int, random bool) func() []byte {
->>>>>>> e25670df
 	payload := make([]byte, maxSize)
 	for i := range payload {
 		payload[i] = byte(i & 0xff)
 	}
-<<<<<<< HEAD
-	return func() []byte {
-		return payload
-	}
-}
-
-// CallEcho calls 'Echo' method 'iterations' times with the given payload size.
-func CallEcho(b *testing.B, ctx *context.T, address string, iterations, payloadSize int, random bool, stats *tbm.Stats) {
-	stub := benchmark.BenchmarkClient(address)
-
-	genPayload := payloadGenerator(payloadSize, random)
-=======
+
 	if random {
 		// use to 2000 different buffer sizes.
 		const nsizes = 2000
@@ -76,7 +48,6 @@
 			return p
 		}
 	}
->>>>>>> e25670df
 
 	return func() []byte {
 		return payload
@@ -94,10 +65,7 @@
 
 	for i := 0; i < iterations; i++ {
 		payload := genPayload()
-<<<<<<< HEAD
-=======
 		written += len(payload)
->>>>>>> e25670df
 		ictx, span := vtrace.WithNewTrace(ctx, fmt.Sprintf("iter: % 8d", i), nil)
 
 		b.StartTimer()
@@ -126,9 +94,6 @@
 // chunk has the given payload size.
 func CallEchoStream(b *testing.B, ctx *context.T, address string, iterations, chunkCnt, payloadSize int, random bool, stats *tbm.Stats) {
 	done, _ := StartEchoStream(b, ctx, address, iterations, chunkCnt, payloadSize, random, stats)
-<<<<<<< HEAD
-	<-done
-=======
 	status := <-done
 	if b.N > 0 {
 		// 2 for round trip of each payload.
@@ -141,20 +106,14 @@
 type StreamStatus struct {
 	Iterations int
 	Written    int
->>>>>>> e25670df
 }
 
 // startEchoStream starts to call 'EchoStream' method 'iterations' times. This does
 // not block, and returns a channel that will receive the number of iterations and total bytes written (StreamStatus) when
 // it's done. It also returns a callback function to stop the streaming. Each iteration
 // requests 'chunkCnt' chunks on the stream and receives that number of chunks back.
-<<<<<<< HEAD
-// Each chunk has the given payload size. Zero 'iterations' means unlimited.
-func StartEchoStream(b *testing.B, ctx *context.T, address string, iterations, chunkCnt, payloadSize int, random bool, stats *tbm.Stats) (<-chan int, func()) { //nolint:gocyclo
-=======
 // Each chunk has the given payload size (or randomized). Zero 'iterations' means unlimited.
 func StartEchoStream(b *testing.B, ctx *context.T, address string, iterations, chunkCnt, payloadSize int, random bool, stats *tbm.Stats) (<-chan StreamStatus, func()) { //nolint:gocyclo
->>>>>>> e25670df
 	stub := benchmark.BenchmarkClient(address)
 
 	genPayload := payloadGenerator(payloadSize, random)
