// Copyright 2015 The Vanadium Authors. All rights reserved.
// Use of this source code is governed by a BSD-style
// license that can be found in the LICENSE file.

package test

import (
	"io"
	"net"
	"sync"
	"testing"
	"time"

	v23 "v.io/v23"
	"v.io/v23/context"
	"v.io/v23/flow"
	"v.io/v23/options"
	"v.io/v23/rpc"
	"v.io/v23/security"
	_ "v.io/x/ref/runtime/factories/generic"
	"v.io/x/ref/runtime/internal/flow/conn"
	"v.io/x/ref/runtime/protocols/debug"
	"v.io/x/ref/services/xproxy/xproxy"
	"v.io/x/ref/test"
)

type canceld struct {
	name     string
	child    string
	started  chan struct{}
	canceled chan struct{}
}

func (c *canceld) Run(ctx *context.T, _ rpc.ServerCall) error {
	close(c.started)
	client := v23.GetClient(ctx)
	var done chan struct{}
	if c.child != "" {
		done = make(chan struct{})
		go func() {
			client.Call(ctx, c.child, "Run", nil, nil) //nolint:errcheck
			close(done)
		}()
	}
	<-ctx.Done()
	if done != nil {
		<-done
	}
	close(c.canceled)
	return nil
}

func makeCanceld(ctx *context.T, name, child string) (*canceld, error) {
	c := &canceld{
		name:     name,
		child:    child,
		started:  make(chan struct{}),
		canceled: make(chan struct{}),
	}
	_, _, err := v23.WithNewServer(ctx, name, c, security.AllowEveryone())
	if err != nil {
		return nil, err
	}
	return c, nil
}

// TestCancellationPropagation tests that cancellation propagates along an
// RPC call chain without user intervention.
func TestCancellationPropagation(t *testing.T) {
	ctx, shutdown := test.V23InitWithMounttable()
	defer shutdown()

	c1, err := makeCanceld(ctx, "c1", "c2")
	if err != nil {
		t.Fatal(err)
	}
	c2, err := makeCanceld(ctx, "c2", "")
	if err != nil {
		t.Fatal(err)
	}

	ctx, cancel := context.WithCancel(ctx)
	done := make(chan struct{})
	go func() {
		v23.GetClient(ctx).Call(ctx, "c1", "Run", nil, nil) //nolint:errcheck
		close(done)
	}()

	<-c1.started
	<-c2.started
	cancel()
	<-c1.canceled
	<-c2.canceled
	<-done
}

type cancelTestServer struct {
	started   chan struct{}
	cancelled chan struct{}
	t         *testing.T
}

func newCancelTestServer(t *testing.T) *cancelTestServer {
	return &cancelTestServer{
		started:   make(chan struct{}),
		cancelled: make(chan struct{}),
		t:         t,
	}
}

func (s *cancelTestServer) CancelStreamReader(ctx *context.T, call rpc.StreamServerCall) error {
	close(s.started)
	var b []byte
	if err := call.Recv(&b); err != io.EOF {
		s.t.Errorf("Got error %v, want io.EOF", err)
	}
	<-ctx.Done()
	close(s.cancelled)
	return nil
}

// CancelStreamIgnorer doesn't read from it's input stream so all it's
// buffers fill.  The intention is to show that call.Done() is closed
// even when the stream is stalled.
func (s *cancelTestServer) CancelStreamIgnorer(ctx *context.T, _ rpc.StreamServerCall) error {
	close(s.started)
	<-ctx.Done()
	close(s.cancelled)
	return nil
}

func waitForCancel(t *testing.T, ts *cancelTestServer, cancel context.CancelFunc) {
	<-ts.started
	cancel()
	<-ts.cancelled
}

// TestCancel tests cancellation while the server is reading from a stream.
func TestCancel(t *testing.T) {
	ctx, shutdown := test.V23InitWithMounttable()
	defer shutdown()
	var (
		sctx = withPrincipal(t, ctx, "server")
		cctx = withPrincipal(t, ctx, "client")
		ts   = newCancelTestServer(t)
	)
	_, _, err := v23.WithNewServer(sctx, "cancel", ts, security.AllowEveryone())
	if err != nil {
		t.Fatal(err)
	}
	cctx, cancel := context.WithCancel(cctx)
	done := make(chan struct{})
	//nolint:errcheck
	go func() {
		v23.GetClient(cctx).Call(cctx, "cancel", "CancelStreamReader", nil, nil)
		close(done)
	}()
	waitForCancel(t, ts, cancel)
	<-done
}

// TestCancelWithFullBuffers tests that even if the writer has filled the buffers and
// the server is not reading that the cancel message gets through.
func TestCancelWithFullBuffers(t *testing.T) {
	ctx, shutdown := test.V23InitWithMounttable()
	defer shutdown()
	var (
		sctx = withPrincipal(t, ctx, "server")
		cctx = withPrincipal(t, ctx, "client")
		ts   = newCancelTestServer(t)
	)
	_, _, err := v23.WithNewServer(sctx, "cancel", ts, security.AllowEveryone())
	if err != nil {
		t.Fatal(err)
	}
	cctx, cancel := context.WithCancel(cctx)
	call, err := v23.GetClient(cctx).StartCall(cctx, "cancel", "CancelStreamIgnorer", nil)
	if err != nil {
		t.Fatalf("Start call failed: %v", err)
	}

	// Fill up all the write buffers to ensure that cancelling works even when the stream
	// is blocked.
<<<<<<< HEAD
	if err := call.Send(make([]byte, conn.DefaultBytesBufferedPerFlow()-2048)); err != nil {
=======
	if err := call.Send(make([]byte, conn.DefaultBytesBuffered-2048)); err != nil {
>>>>>>> fad94e3c
		t.Fatal(err)
	}
	done := make(chan struct{})
	//nolint:errcheck
	go func() {
		call.Finish()
		close(done)
	}()

	waitForCancel(t, ts, cancel)
	<-done
}

type channelTestServer struct {
	waiting  chan struct{}
	canceled chan struct{}
}

func (s *channelTestServer) Run(ctx *context.T, call rpc.ServerCall, wait time.Duration) error {
	time.Sleep(wait)
	return nil
}

func (s *channelTestServer) WaitForCancel(ctx *context.T, call rpc.ServerCall) error {
	close(s.waiting)
	<-ctx.Done()
	close(s.canceled)
	return nil
}

type disconnect interface {
	stop(read, write bool)
}

//nolint:unused
type disConn struct {
	net.Conn
	mu                  sync.Mutex
	stopread, stopwrite bool
}

func (p *disConn) stop(read, write bool) { //nolint:unused

	p.mu.Lock()
	p.stopread = read
	p.stopwrite = write
	p.mu.Unlock()
}

func (p *disConn) Write(b []byte) (int, error) { //nolint:unused

	p.mu.Lock()
	stopwrite := p.stopwrite
	p.mu.Unlock()
	if stopwrite {
		return len(b), nil
	}
	return p.Conn.Write(b)
}

func (p *disConn) Read(b []byte) (int, error) { //nolint:unused

	for {
		n, err := p.Conn.Read(b)
		p.mu.Lock()
		stopread := p.stopread
		p.mu.Unlock()
		if err != nil || !stopread {
			return n, err
		}
	}
}

type flowDisConn struct {
	flow.Conn
	mu                  sync.Mutex
	stopread, stopwrite bool
}

func (p *flowDisConn) stop(read, write bool) {
	p.mu.Lock()
	p.stopread = read
	p.stopwrite = write
	p.mu.Unlock()
}
func (p *flowDisConn) WriteMsg(data ...[]byte) (int, error) {
	p.mu.Lock()
	stopwrite := p.stopwrite
	p.mu.Unlock()
	if stopwrite {
		l := 0
		for _, d := range data {
			l += len(d)
		}
		return l, nil
	}
	return p.Conn.WriteMsg(data...)
}
func (p *flowDisConn) ReadMsg() ([]byte, error) {
	for {
		msg, err := p.Conn.ReadMsg()
		p.mu.Lock()
		stopread := p.stopread
		p.mu.Unlock()
		if err != nil || !stopread {
			return msg, err
		}
	}
}

type flowdis struct {
	base flow.Protocol
}

func (f *flowdis) Dial(ctx *context.T, protocol, address string, timeout time.Duration) (flow.Conn, error) {
	return f.base.Dial(ctx, "tcp", address, timeout)
}
func (f *flowdis) Resolve(ctx *context.T, proctocol, address string) (string, []string, error) {
	return f.base.Resolve(ctx, "tcp", address)
}
func (f *flowdis) Listen(ctx *context.T, protocol, address string) (flow.Listener, error) {
	return f.base.Listen(ctx, "tcp", address)
}

func registerDisProtocol(wrap string, conns chan disconnect) {
	// We only register this flow protocol to make the test work in clients mode.
	protocol, _ := flow.RegisteredProtocol("tcp")
	flow.RegisterProtocol("dis", &flowdis{base: protocol})
}

func testChannelTimeout(t *testing.T, ctx *context.T) {
	conns := make(chan disconnect, 1)
	sctx := v23.WithListenSpec(ctx, rpc.ListenSpec{
		Addrs: rpc.ListenAddrs{{Protocol: "debug", Address: "tcp/127.0.0.1:0"}},
	})
	ctx = debug.WithFilter(ctx, func(c flow.Conn) flow.Conn {
		dc := &flowDisConn{Conn: c}
		conns <- dc
		return dc
	})
	_, s, err := v23.WithNewServer(sctx, "", &channelTestServer{}, security.AllowEveryone())
	if err != nil {
		t.Fatal(err)
	}
	ep := s.Status().Endpoints[0]
	registerDisProtocol(ep.Addr().Network(), conns)

	// Long calls don't cause the timeout, the control stream is still operating.
	err = v23.GetClient(ctx).Call(ctx, ep.Name(), "Run", []interface{}{2 * time.Second},
		nil, options.ChannelTimeout(time.Second))
	if err != nil {
		t.Errorf("got %v want nil", err)
	}
	(<-conns).stop(true, true)
	err = v23.GetClient(ctx).Call(ctx, ep.Name(), "Run", []interface{}{time.Duration(0)},
		nil, options.ChannelTimeout(100*time.Millisecond))
	if err == nil {
		t.Errorf("wanted non-nil error: %v", err)
	}
}

func TestChannelTimeout(t *testing.T) {
	ctx, shutdown := test.V23InitWithMounttable()
	defer shutdown()
	testChannelTimeout(t, ctx)
}

func TestChannelTimeout_Proxy(t *testing.T) {
	ctx, shutdown := test.V23InitWithMounttable()
	defer shutdown()

	ls := v23.GetListenSpec(ctx)
	ctx, cancel := context.WithCancel(ctx)
	p, err := xproxy.New(ctx, "", security.AllowEveryone())
	if err != nil {
		t.Fatal(err)
	}
	ls.Addrs = nil
	ls.Proxy = p.ListeningEndpoints()[0].Name()
	defer func() {
		cancel()
		<-p.Closed()
	}()
	testChannelTimeout(t, v23.WithListenSpec(ctx, ls))
}

func testChannelTimeOutServer(t *testing.T, ctx *context.T) {
	conns := make(chan disconnect, 1)
	sctx := v23.WithListenSpec(ctx, rpc.ListenSpec{
		Addrs: rpc.ListenAddrs{{Protocol: "debug", Address: "tcp/127.0.0.1:0"}},
	})
	ctx = debug.WithFilter(ctx, func(c flow.Conn) flow.Conn {
		dc := &flowDisConn{Conn: c}
		conns <- dc
		return dc
	})
	cts := &channelTestServer{
		canceled: make(chan struct{}),
		waiting:  make(chan struct{}),
	}
	_, s, err := v23.WithNewServer(sctx, "", cts, security.AllowEveryone(),
		options.ChannelTimeout(500*time.Millisecond))
	if err != nil {
		t.Fatal(err)
	}
	ep := s.Status().Endpoints[0]
	registerDisProtocol(ep.Addr().Network(), conns)

	// Long calls don't cause the timeout, the control stream is still operating.
	err = v23.GetClient(ctx).Call(ctx, ep.Name(), "Run", []interface{}{2 * time.Second},
		nil)
	if err != nil {
		t.Errorf("got %v want nil", err)
	}
	// When the server closes the VC in response to the channel timeout the server
	// call will see a cancellation.  We do a call and wait for that server-side
	// cancellation.  Then we cancel the client call just to clean up.
	cctx, cancel := context.WithCancel(ctx)
	done := make(chan struct{})
	//nolint:errcheck
	go func() {
		v23.GetClient(cctx).Call(cctx, ep.Name(), "WaitForCancel", nil, nil)
		close(done)
	}()
	<-cts.waiting
	(<-conns).stop(true, true)
	<-cts.canceled
	cancel()
	<-done
}

func TestChannelTimeoutServer(t *testing.T) {
	ctx, shutdown := test.V23InitWithMounttable()
	defer shutdown()
	testChannelTimeOutServer(t, ctx)
}

func TestChannelTimeoutServerProxy(t *testing.T) {
	ctx, shutdown := test.V23InitWithMounttable()
	defer shutdown()
	ls := v23.GetListenSpec(ctx)
	ctx, cancel := context.WithCancel(ctx)
	p, err := xproxy.New(ctx, "", security.AllowEveryone())
	if err != nil {
		t.Fatal(err)
	}
	ls.Addrs = nil
	ls.Proxy = p.ListeningEndpoints()[0].Name()
	defer func() {
		cancel()
		<-p.Closed()
	}()
	testChannelTimeOutServer(t, v23.WithListenSpec(ctx, ls))
}<|MERGE_RESOLUTION|>--- conflicted
+++ resolved
@@ -181,11 +181,7 @@
 
 	// Fill up all the write buffers to ensure that cancelling works even when the stream
 	// is blocked.
-<<<<<<< HEAD
-	if err := call.Send(make([]byte, conn.DefaultBytesBufferedPerFlow()-2048)); err != nil {
-=======
 	if err := call.Send(make([]byte, conn.DefaultBytesBuffered-2048)); err != nil {
->>>>>>> fad94e3c
 		t.Fatal(err)
 	}
 	done := make(chan struct{})
